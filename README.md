# 🗺️ TechMap France

[![CI Pipeline](https://github.com/achrefGT/techmap-france/actions/workflows/ci.yml/badge.svg)](https://github.com/VOTRE-USERNAME/techmap-france/actions/workflows/ci.yml)

Visual analytics platform showing real-time technology demand across French regions.

## Architecture

- Clean Architecture
- Frontend: React + TypeScript + Vite
- Backend: Node.js + Express + TypeScript
- Database: PostgreSQL (Supabase)
<<<<<<< HEAD
- Cache: Redis (Upstash)
=======
- Cache: Redis (Upstash)
>>>>>>> b4df2fe5
<|MERGE_RESOLUTION|>--- conflicted
+++ resolved
@@ -10,8 +10,4 @@
 - Frontend: React + TypeScript + Vite
 - Backend: Node.js + Express + TypeScript
 - Database: PostgreSQL (Supabase)
-<<<<<<< HEAD
 - Cache: Redis (Upstash)
-=======
-- Cache: Redis (Upstash)
->>>>>>> b4df2fe5
